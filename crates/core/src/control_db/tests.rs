--- conflicted
+++ resolved
@@ -45,13 +45,7 @@
 
     let cdb = ControlDb::at(tmp.path())?;
 
-<<<<<<< HEAD
-    let addr = Address::from_arr(&[0; 16]);
-    let res = cdb.spacetime_insert_domain(&addr, domain.clone(), *ALICE, true)?;
-=======
     let addr = Address::zero();
-    let res = cdb.spacetime_insert_domain(&addr, domain.clone(), *ALICE, true).await?;
->>>>>>> 32ac8088
     assert!(matches!(res, InsertDomainResult::Success { .. }));
 
     // Check Alice owns TLD
