--- conflicted
+++ resolved
@@ -319,14 +319,8 @@
             self.handle
                 .block_on(DbConnection::connect(spacetimedb_uri, db_name, credentials.as_ref()))
         })?;
-<<<<<<< HEAD
-        let client_cache = Arc::new(Mutex::new(Arc::new(ClientCache::new(module.clone()))));
-=======
-        let client_cache = Arc::new(ClientCache::new(
-            handle_table_update,
-            handle_resubscribe,
-            invoke_row_callbacks,
-        ));
+
+        let client_cache = Arc::new(ClientCache::new(module.clone()));
 
         {
             // Set the global `CLIENT_CACHE` to our newly-constructed cache.
@@ -335,7 +329,6 @@
             *client_cache_lock = Some(client_cache);
         }
 
->>>>>>> 00050967
         let (websocket_loop_handle, recv_chan, send_chan) = connection.spawn_message_loop(&self.handle);
         let recv_handle = self.spawn_receiver(recv_chan, self.client_cache.clone());
 
